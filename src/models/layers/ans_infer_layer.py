from typing import Any


from transformers import BertConfig, BertModel
from torch.nn.parameter import Parameter
import torch.nn as torch_nn
import torch
import numpy as np
<<<<<<< HEAD
from transformers.models.bert.tokenization_bert import BertTokenizer

=======
>>>>>>> 3d8209e8

from src.models.layers.bertbasedembd_layer import BertBasedEmbedding


class Decoder(torch_nn.Module):
    def __init__(
        self,
        len_ans: int = 15,
        d_vocab: int = 30522,
        d_hid: int = 64,
        tokenizer: BertTokenizer = None,
        embd_layer: torch.nn.Module = None,
    ):
        super().__init__()

        self.len_ans = len_ans
        self.d_hid = d_hid
        self.tokenizer = tokenizer
        self.d_vocab = d_vocab
<<<<<<< HEAD
        self.device = None
        self.epsilon = 1
        self.bigEPSILON = 0.5

        self.t = 0
        self.r = 0
=======
        self.t = -1
>>>>>>> 3d8209e8

        self.embd_layer: BertBasedEmbedding = embd_layer
        bert_conf = BertConfig()
        bert_conf.is_decoder = True
        bert_conf.hidden_size = d_hid
        bert_conf.add_cross_attention = True
        bert_conf.num_attention_heads = 8
        bert_conf.num_hidden_layers = 6
        self.trans_decoder = BertModel(config=bert_conf)

        self.lin1 = torch_nn.Linear(d_hid, d_vocab)

    def forward(
        self,
        Y: torch.Tensor,
        input_embds: torch.Tensor,
        input_masks: torch.Tensor,
    ):
        # Y          : [b, len_para, d_hid]
        # input_embds: [b, len_, d_vocab]
        # input_masks: [b, len_]

        # [b, d_hid]

        output = self.trans_decoder(
            inputs_embeds=input_embds,
            attention_mask=input_masks,
            encoder_hidden_states=Y,
        )[0]
        # [b, len_, d_hid]

        output = self.lin1(output)
        # [b, len_, d_vocab]

        output = torch.softmax(output, dim=-1)

        return output

    def get_groundtruth(self, b: int, ids: Any, output=None):
        # output: [b: d_vocab]

        #########################
        # Get distribution over vocab by token ids
        #########################
        mask = torch.zeros((b, self.d_vocab), device=self.device, requires_grad=False)
        # [b, d_vocab]

        if not torch.is_tensor(ids):
            assert isinstance(ids, int)
            ids = torch.full(
                (b, 1), fill_value=ids, device=self.device, requires_grad=False
            )
        ones = torch.ones((b, 1), device=self.device)
        mask = torch.scatter_add(mask, dim=1, index=ids, src=ones)
        # [b, d_vocab]

        #########################
        # Get word embedding
        #########################
        new_word = self.embd_layer.w_sum_ans(mask)
        # [b, d_hid]

        return output * mask if torch.torch.is_tensor(output) else None, new_word

    def do_train(
        self,
        Y: torch.Tensor,
        ans_ids: torch.Tensor,
        ans_mask: torch.Tensor,
        cur_step: int,
        max_step: int,
        cur_epoch: int,
<<<<<<< HEAD
=======
        is_valid: bool,
>>>>>>> 3d8209e8
    ):
        # Y         : [b, len_para, d_hid]
        # ans_ids   : [b, len_ans]
        # ans_mask  : [b, len_ans]

        b = Y.size(0)
        self.device = Y.device

        input_emds = []
        final = []

        ## Init input_embs with cls embedding
        _, cls_embd = self.get_groundtruth(b, self.tokenizer.cls_token_id)
        # [b, d_hid]

        input_emds.append(cls_embd.unsqueeze(1))

        for ith in range(1, self.len_ans + 1):
            output = self(
                Y=Y,
                input_embds=torch.cat(input_emds, dim=1),
                input_masks=ans_mask[:, :ith],
            )
            # [b, ith, d_vocab]

<<<<<<< HEAD
            ## Apply WEAM
            spare_p, new_word = self.choose_scheduled_sampling(
                output=output,
                ans_ids=ans_ids,
                cur_step=cur_step,
                max_step=max_step,
                cur_epoch=cur_epoch,
            )
            # spare_p: [b, d_vocab]
            # new_word: [b, d_hid]

            final.append(spare_p.unsqueeze(1))
            input_emds.append(new_word.unsqueeze(1))

        return torch.cat(final, dim=1).transpose(1, 2)

    ##############################################
    # Methods for scheduled sampling
    ##############################################
=======
            ## Apply Scheduling teacher
            if ith == self.len_ans:
                break

            _, topi = torch.topk(output[:, -1, :], k=1)
            if is_valid:
                chosen = topi
            else:
                chosen = self.choose_scheduled_sampling(
                    output=topi,
                    ans_ids=ans_ids,
                    ith=ith,
                    cur_step=cur_step,
                    max_step=max_step,
                    cur_epoch=cur_epoch,
                )
            # [b]
            input_ids = torch.cat((input_ids, chosen.detach()), dim=1)

        return output.transpose(1, 2)
>>>>>>> 3d8209e8

    def choose_scheduled_sampling(
        self,
        output: torch.Tensor,
        ans_ids: torch.Tensor,
<<<<<<< HEAD
=======
        ith: int,
>>>>>>> 3d8209e8
        cur_step: int,
        max_step: int,
        cur_epoch: int,
    ):
<<<<<<< HEAD
        # output: [b, len_, d_vocab]
        # ans_ids: [b, len_ans]

        b = output.size(0)

        ith = output.size(1)
        output = output[:, -1, :]
        # [b, d_vocab]

        ## Create tensor 'pad_embd'
=======

        # output: [b, 1]
        # ans_ids   : [b, len_ans]
        if cur_epoch < 15:
            t = 0

        if cur_epoch < 20:
            t = np.random.binomial(1, min((cur_step / max_step, 0.5)))
        elif cur_epoch < 25:
            t = np.random.binomial(1, min((cur_step / max_step, 0.75)))
        else:
            t = np.random.binomial(1, cur_step / max_step)

        self.t = t

        return ans_ids[:, ith].unsqueeze(1) if t == 0 else output
>>>>>>> 3d8209e8

        ## If not exceed 15 epochs, keep using Teacher Forcing
        if cur_epoch < 15:
            if ith < self.len_ans:
                return self.get_groundtruth(b, ans_ids[:, ith].unsqueeze(1), output)

            return self.get_groundtruth(b, self.tokenizer.pad_token_id, output)

        # Apply Scheduled Sampling
        t = np.random.binomial(1, cur_step / max_step)
        self.t = t
        if t == 0:
            if ith < self.len_ans:
                return self.get_groundtruth(b, ans_ids[:, ith].unsqueeze(1), output)

            return self.get_groundtruth(b, self.tokenizer.pad_token_id, output)

        #################
        ## Calculate eta
        #################
        r = np.random.binomial(1, max((cur_step / max_step, self.bigEPSILON)))
        self.r = r
        epsilon = torch.exp(torch.tensor(-self.epsilon))
        if r == 0:
            if ith < self.len_ans:
                output_ = []
                for b_ in range(b):
                    output_.append(output[b_, ans_ids[b_, ith]].view(1))
                output_ = torch.cat(output_, dim=0)
                # [b]
                ita = epsilon * output_
            else:
                ita = epsilon * output[:, self.pad_tok_id]
        else:
            ita = epsilon * torch.max(epsilon * output, dim=-1)[0]
        # ita: [b]

        #################
        ## Calculate mask
        #################
        mask = torch.where(
            output > ita.unsqueeze(1).repeat(1, self.d_vocab),
            torch.ones(output.size()).type_as(output),
            torch.zeros(output.size()).type_as(output),
        )
        # [b, d_vocab]

        #################
        ## Recalculate output
        #################
        # TODO: no mater teacher forcing is used or not, spare_p still have to be calculated
        spare_p = output * mask
        # [b, d_vocab]
        spare_p = spare_p / torch.sum(spare_p, dim=1).unsqueeze(1).repeat(
            1, self.d_vocab
        )
        # [b, d_vocab]
        new_word = self.embd_layer.w_sum_ans(output)
        # [b, d_hid]

        return spare_p, new_word

    ##############################################
    # Methods for validation/prediction
    ##############################################
    def do_predict(
        self,
        Y: torch.Tensor,
        ans_mask: torch.Tensor,
    ):

        b = Y.size(0)
        self.device = Y.device

        input_emds = []
        final = []

        ## Init input_embs with cls embedding
        _, cls_embd = self.get_groundtruth(b, self.tokenizer.cls_token_id)
        # [b, d_hid]

        input_emds.append(cls_embd.unsqueeze(1))

        for ith in range(1, self.len_ans + 1):
            output = self(
                Y=Y,
                input_embds=torch.cat(input_emds, dim=1),
                input_masks=ans_mask[:, :ith],
            )[:, -1, :]
            # [b, ith, d_vocab]

            ## Apply WEAM
            epsilon = torch.exp(torch.tensor(-self.epsilon))
            ita = epsilon * torch.max(epsilon * output, dim=-1)[0]
            # ita: [b]

            #################
            ## Calculate mask
            #################
            mask = torch.where(
                output > ita.unsqueeze(1).repeat(1, self.d_vocab),
                torch.ones(output.size()).type_as(output),
                torch.zeros(output.size()).type_as(output),
            )
            # [b, d_vocab]

            #################
            ## Recalculate output
            #################
            output = output * mask
            # [b, d_vocab]
            spare_p = output / torch.sum(output, dim=1).unsqueeze(1).repeat(
                1, self.d_vocab
            )
            # [b, d_vocab]

            _, topi = torch.topk(spare_p, k=1)
            # [b, 1]
            _, new_word = self.get_groundtruth(b, topi)
            # [b, d_hid]

            final.append(spare_p.unsqueeze(1))
            input_emds.append(new_word.unsqueeze(1))

        return torch.cat(final, dim=1).transpose(1, 2)<|MERGE_RESOLUTION|>--- conflicted
+++ resolved
@@ -1,16 +1,9 @@
-from typing import Any
-
+from typing import List
 
 from transformers import BertConfig, BertModel
-from torch.nn.parameter import Parameter
 import torch.nn as torch_nn
 import torch
 import numpy as np
-<<<<<<< HEAD
-from transformers.models.bert.tokenization_bert import BertTokenizer
-
-=======
->>>>>>> 3d8209e8
 
 from src.models.layers.bertbasedembd_layer import BertBasedEmbedding
 
@@ -21,25 +14,16 @@
         len_ans: int = 15,
         d_vocab: int = 30522,
         d_hid: int = 64,
-        tokenizer: BertTokenizer = None,
+        cls_tok_id: int = 101,
         embd_layer: torch.nn.Module = None,
     ):
         super().__init__()
 
         self.len_ans = len_ans
         self.d_hid = d_hid
-        self.tokenizer = tokenizer
+        self.cls_tok_id = cls_tok_id
         self.d_vocab = d_vocab
-<<<<<<< HEAD
-        self.device = None
-        self.epsilon = 1
-        self.bigEPSILON = 0.5
-
-        self.t = 0
-        self.r = 0
-=======
         self.t = -1
->>>>>>> 3d8209e8
 
         self.embd_layer: BertBasedEmbedding = embd_layer
         bert_conf = BertConfig()
@@ -55,18 +39,20 @@
     def forward(
         self,
         Y: torch.Tensor,
-        input_embds: torch.Tensor,
-        input_masks: torch.Tensor,
+        ans_ids: torch.Tensor,
+        ans_mask: torch.Tensor,
     ):
-        # Y          : [b, len_para, d_hid]
-        # input_embds: [b, len_, d_vocab]
-        # input_masks: [b, len_]
+        # Y         : [b, len_para, d_hid]
+        # ans_ids   : [b, len_]
+        # ans_mask  : [b, len_]
 
-        # [b, d_hid]
+        ## Embed answer
+        input_embds = self.embd_layer.encode_ans(ans_ids, ans_mask)
+        # [b, len_, d_hid]
 
         output = self.trans_decoder(
             inputs_embeds=input_embds,
-            attention_mask=input_masks,
+            attention_mask=ans_mask,
             encoder_hidden_states=Y,
         )[0]
         # [b, len_, d_hid]
@@ -74,35 +60,7 @@
         output = self.lin1(output)
         # [b, len_, d_vocab]
 
-        output = torch.softmax(output, dim=-1)
-
         return output
-
-    def get_groundtruth(self, b: int, ids: Any, output=None):
-        # output: [b: d_vocab]
-
-        #########################
-        # Get distribution over vocab by token ids
-        #########################
-        mask = torch.zeros((b, self.d_vocab), device=self.device, requires_grad=False)
-        # [b, d_vocab]
-
-        if not torch.is_tensor(ids):
-            assert isinstance(ids, int)
-            ids = torch.full(
-                (b, 1), fill_value=ids, device=self.device, requires_grad=False
-            )
-        ones = torch.ones((b, 1), device=self.device)
-        mask = torch.scatter_add(mask, dim=1, index=ids, src=ones)
-        # [b, d_vocab]
-
-        #########################
-        # Get word embedding
-        #########################
-        new_word = self.embd_layer.w_sum_ans(mask)
-        # [b, d_hid]
-
-        return output * mask if torch.torch.is_tensor(output) else None, new_word
 
     def do_train(
         self,
@@ -112,56 +70,19 @@
         cur_step: int,
         max_step: int,
         cur_epoch: int,
-<<<<<<< HEAD
-=======
         is_valid: bool,
->>>>>>> 3d8209e8
     ):
         # Y         : [b, len_para, d_hid]
         # ans_ids   : [b, len_ans]
         # ans_mask  : [b, len_ans]
 
-        b = Y.size(0)
-        self.device = Y.device
-
-        input_emds = []
-        final = []
-
-        ## Init input_embs with cls embedding
-        _, cls_embd = self.get_groundtruth(b, self.tokenizer.cls_token_id)
-        # [b, d_hid]
-
-        input_emds.append(cls_embd.unsqueeze(1))
+        input_ids = torch.full((Y.size()[0], 1), self.cls_tok_id, device=Y.device)
+        # [b, 1]
 
         for ith in range(1, self.len_ans + 1):
-            output = self(
-                Y=Y,
-                input_embds=torch.cat(input_emds, dim=1),
-                input_masks=ans_mask[:, :ith],
-            )
+            output = self(Y=Y, ans_ids=input_ids, ans_mask=ans_mask[:, :ith])
             # [b, ith, d_vocab]
 
-<<<<<<< HEAD
-            ## Apply WEAM
-            spare_p, new_word = self.choose_scheduled_sampling(
-                output=output,
-                ans_ids=ans_ids,
-                cur_step=cur_step,
-                max_step=max_step,
-                cur_epoch=cur_epoch,
-            )
-            # spare_p: [b, d_vocab]
-            # new_word: [b, d_hid]
-
-            final.append(spare_p.unsqueeze(1))
-            input_emds.append(new_word.unsqueeze(1))
-
-        return torch.cat(final, dim=1).transpose(1, 2)
-
-    ##############################################
-    # Methods for scheduled sampling
-    ##############################################
-=======
             ## Apply Scheduling teacher
             if ith == self.len_ans:
                 break
@@ -182,32 +103,16 @@
             input_ids = torch.cat((input_ids, chosen.detach()), dim=1)
 
         return output.transpose(1, 2)
->>>>>>> 3d8209e8
 
     def choose_scheduled_sampling(
         self,
         output: torch.Tensor,
         ans_ids: torch.Tensor,
-<<<<<<< HEAD
-=======
         ith: int,
->>>>>>> 3d8209e8
         cur_step: int,
         max_step: int,
         cur_epoch: int,
     ):
-<<<<<<< HEAD
-        # output: [b, len_, d_vocab]
-        # ans_ids: [b, len_ans]
-
-        b = output.size(0)
-
-        ith = output.size(1)
-        output = output[:, -1, :]
-        # [b, d_vocab]
-
-        ## Create tensor 'pad_embd'
-=======
 
         # output: [b, 1]
         # ans_ids   : [b, len_ans]
@@ -223,130 +128,4 @@
 
         self.t = t
 
-        return ans_ids[:, ith].unsqueeze(1) if t == 0 else output
->>>>>>> 3d8209e8
-
-        ## If not exceed 15 epochs, keep using Teacher Forcing
-        if cur_epoch < 15:
-            if ith < self.len_ans:
-                return self.get_groundtruth(b, ans_ids[:, ith].unsqueeze(1), output)
-
-            return self.get_groundtruth(b, self.tokenizer.pad_token_id, output)
-
-        # Apply Scheduled Sampling
-        t = np.random.binomial(1, cur_step / max_step)
-        self.t = t
-        if t == 0:
-            if ith < self.len_ans:
-                return self.get_groundtruth(b, ans_ids[:, ith].unsqueeze(1), output)
-
-            return self.get_groundtruth(b, self.tokenizer.pad_token_id, output)
-
-        #################
-        ## Calculate eta
-        #################
-        r = np.random.binomial(1, max((cur_step / max_step, self.bigEPSILON)))
-        self.r = r
-        epsilon = torch.exp(torch.tensor(-self.epsilon))
-        if r == 0:
-            if ith < self.len_ans:
-                output_ = []
-                for b_ in range(b):
-                    output_.append(output[b_, ans_ids[b_, ith]].view(1))
-                output_ = torch.cat(output_, dim=0)
-                # [b]
-                ita = epsilon * output_
-            else:
-                ita = epsilon * output[:, self.pad_tok_id]
-        else:
-            ita = epsilon * torch.max(epsilon * output, dim=-1)[0]
-        # ita: [b]
-
-        #################
-        ## Calculate mask
-        #################
-        mask = torch.where(
-            output > ita.unsqueeze(1).repeat(1, self.d_vocab),
-            torch.ones(output.size()).type_as(output),
-            torch.zeros(output.size()).type_as(output),
-        )
-        # [b, d_vocab]
-
-        #################
-        ## Recalculate output
-        #################
-        # TODO: no mater teacher forcing is used or not, spare_p still have to be calculated
-        spare_p = output * mask
-        # [b, d_vocab]
-        spare_p = spare_p / torch.sum(spare_p, dim=1).unsqueeze(1).repeat(
-            1, self.d_vocab
-        )
-        # [b, d_vocab]
-        new_word = self.embd_layer.w_sum_ans(output)
-        # [b, d_hid]
-
-        return spare_p, new_word
-
-    ##############################################
-    # Methods for validation/prediction
-    ##############################################
-    def do_predict(
-        self,
-        Y: torch.Tensor,
-        ans_mask: torch.Tensor,
-    ):
-
-        b = Y.size(0)
-        self.device = Y.device
-
-        input_emds = []
-        final = []
-
-        ## Init input_embs with cls embedding
-        _, cls_embd = self.get_groundtruth(b, self.tokenizer.cls_token_id)
-        # [b, d_hid]
-
-        input_emds.append(cls_embd.unsqueeze(1))
-
-        for ith in range(1, self.len_ans + 1):
-            output = self(
-                Y=Y,
-                input_embds=torch.cat(input_emds, dim=1),
-                input_masks=ans_mask[:, :ith],
-            )[:, -1, :]
-            # [b, ith, d_vocab]
-
-            ## Apply WEAM
-            epsilon = torch.exp(torch.tensor(-self.epsilon))
-            ita = epsilon * torch.max(epsilon * output, dim=-1)[0]
-            # ita: [b]
-
-            #################
-            ## Calculate mask
-            #################
-            mask = torch.where(
-                output > ita.unsqueeze(1).repeat(1, self.d_vocab),
-                torch.ones(output.size()).type_as(output),
-                torch.zeros(output.size()).type_as(output),
-            )
-            # [b, d_vocab]
-
-            #################
-            ## Recalculate output
-            #################
-            output = output * mask
-            # [b, d_vocab]
-            spare_p = output / torch.sum(output, dim=1).unsqueeze(1).repeat(
-                1, self.d_vocab
-            )
-            # [b, d_vocab]
-
-            _, topi = torch.topk(spare_p, k=1)
-            # [b, 1]
-            _, new_word = self.get_groundtruth(b, topi)
-            # [b, d_hid]
-
-            final.append(spare_p.unsqueeze(1))
-            input_emds.append(new_word.unsqueeze(1))
-
-        return torch.cat(final, dim=1).transpose(1, 2)+        return ans_ids[:, ith].unsqueeze(1) if t == 0 else output