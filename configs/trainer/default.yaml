--- conflicted
+++ resolved
@@ -1,6 +1,5 @@
 _target_: pytorch_lightning.Trainer
 
-<<<<<<< HEAD
 gpus: 1
 min_epochs: 1
 max_epochs: 100
@@ -9,19 +8,10 @@
 log_every_n_steps: 50
 auto_scale_batch_size: False
 gradient_clip_val: 1.0
+accelerator: null
+precision: 16
 check_val_every_n_epoch: 5
-=======
-gpus                  : -1
-min_epochs            : 1
-max_epochs            : 200
-auto_lr_find          : False
-terminate_on_nan      : True
-log_every_n_steps     : 50
-auto_scale_batch_size : False
-gradient_clip_val     : 1.0
-check_val_every_n_epoch       : 5
->>>>>>> 904a5b4a
 reload_dataloaders_every_epoch: True
 weights_summary: "top"
-progress_bar_refresh_rate: 10
+progress_bar_refresh_rate: 5
 resume_from_checkpoint: ${PATH.checkpoint}