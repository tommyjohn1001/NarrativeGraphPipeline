# @package _global_

defaults:
  - override /trainer: null # override trainer to null so it's not loaded from main config defaults...
  - override /model: null
  - override /datamodule: null
  - override /callbacks: null
  - override /logger: null

override /PATH: null

task: predict

seed: 307

trainer:
  _target_: pytorch_lightning.Trainer

  gpus: 0
  min_epochs: 1
  max_epochs: 1
  auto_lr_find: False
  terminate_on_nan: true
  auto_scale_batch_size: False

  weights_summary: "top"
  progress_bar_refresh_rate: 10
  resume_from_checkpoint: ${PATH.checkpoint}

model:
  _target_: src.models.narrative_model.NarrativeModel

  batch_size: ${batch_size}
  seq_len_ques: 42
  seq_len_para: 162
  seq_len_ans: 42
  n_nodes: 435
  n_edges: 3120
  n_gru_layers: 5
<<<<<<< HEAD
  max_len_ans: 12
  d_hid: 64
  d_bert: 768
  d_vocab: 30522
  lr: 5e-4
  w_decay: 0.0005
  beam_size: 20
  n_gram_beam: 8
  temperature: 1.4
  topP: 0.5

  path_bert: ${PATH.bert}
  path_pred: ${PATH.pred}
=======
  max_len_ans : 12
  d_hid       : 64
  d_bert      : 768
  d_vocab     : 32716
  d_graph     : 2048
  lr          : 2e-4
  w_decay     : 0.0005
  beam_size   : 20
  n_gram_beam : 8
  temperature : 1.4
  topP        : 0.5

  path_bert   : ${PATH.bert}
  path_vocab  : ${PATH.vocab}
  path_pred   : ${PATH.pred}
>>>>>>> 904a5b4a
  path_train_pred: ${PATH.train_pred}

datamodule:
  _target_: src.datamodules.narrative_datamodule.NarrativeDataModule

  batch_size: ${batch_size}
  num_workers: ${num_workers}
  seq_len_ques: 42
  seq_len_para: 162
  len_para_processing: 120
  seq_len_ans: 42
  sizes_dataset:
    train: 32744
    test: 10552
    valid: 3456
  sizes_shard:
<<<<<<< HEAD
    train: 4093
    test: 1319
    valid: 432

  path_bert: ${PATH.bert}
  path_data: ${PATH.data}
  path_raw_data: ${PATH.raw_data}
  path_processed_contx: ${PATH.processed_contx}
=======
    train : 4093
    test  : 1319
    valid : 432

  path_vocab  : ${PATH.vocab}
  path_data   : ${PATH.data}
>>>>>>> 904a5b4a
<|MERGE_RESOLUTION|>--- conflicted
+++ resolved
@@ -7,67 +7,50 @@
   - override /callbacks: null
   - override /logger: null
 
-override /PATH: null
-
 task: predict
-
-seed: 307
 
 trainer:
   _target_: pytorch_lightning.Trainer
 
-  gpus: 0
+  gpus: 1
   min_epochs: 1
   max_epochs: 1
   auto_lr_find: False
-  terminate_on_nan: true
+  terminate_on_nan: True
+  log_every_n_steps: 50
   auto_scale_batch_size: False
-
+  gradient_clip_val: 1.0
+  accelerator: null
+  precision: 16
+  check_val_every_n_epoch: 5
+  reload_dataloaders_every_epoch: True
   weights_summary: "top"
-  progress_bar_refresh_rate: 10
+  progress_bar_refresh_rate: 5
   resume_from_checkpoint: ${PATH.checkpoint}
 
 model:
   _target_: src.models.narrative_model.NarrativeModel
 
-  batch_size: ${batch_size}
   seq_len_ques: 42
   seq_len_para: 162
   seq_len_ans: 42
-  n_nodes: 435
-  n_edges: 3120
-  n_gru_layers: 5
-<<<<<<< HEAD
+  n_paras: 30
+  n_layers_gru: 5
+  n_layers_trans: 3
+  n_heads_trans: 4
   max_len_ans: 12
   d_hid: 64
   d_bert: 768
   d_vocab: 30522
-  lr: 5e-4
-  w_decay: 0.0005
+  lr: 1e-5
+  w_decay: 1e-2
+  switch_frequency: 5
   beam_size: 20
   n_gram_beam: 8
   temperature: 1.4
-  topP: 0.5
 
   path_bert: ${PATH.bert}
   path_pred: ${PATH.pred}
-=======
-  max_len_ans : 12
-  d_hid       : 64
-  d_bert      : 768
-  d_vocab     : 32716
-  d_graph     : 2048
-  lr          : 2e-4
-  w_decay     : 0.0005
-  beam_size   : 20
-  n_gram_beam : 8
-  temperature : 1.4
-  topP        : 0.5
-
-  path_bert   : ${PATH.bert}
-  path_vocab  : ${PATH.vocab}
-  path_pred   : ${PATH.pred}
->>>>>>> 904a5b4a
   path_train_pred: ${PATH.train_pred}
 
 datamodule:
@@ -84,7 +67,6 @@
     test: 10552
     valid: 3456
   sizes_shard:
-<<<<<<< HEAD
     train: 4093
     test: 1319
     valid: 432
@@ -92,12 +74,4 @@
   path_bert: ${PATH.bert}
   path_data: ${PATH.data}
   path_raw_data: ${PATH.raw_data}
-  path_processed_contx: ${PATH.processed_contx}
-=======
-    train : 4093
-    test  : 1319
-    valid : 432
-
-  path_vocab  : ${PATH.vocab}
-  path_data   : ${PATH.data}
->>>>>>> 904a5b4a
+  path_processed_contx: ${PATH.processed_contx}