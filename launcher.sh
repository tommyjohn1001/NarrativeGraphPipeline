#!/bin/bash

mkdir -p backup

# echo "1. Decompose each document in dataset into paragraphs."
# python -m modules.data_reading.data_reading --num_proc 4

# echo "2. Start training"
<<<<<<< HEAD
python -m modules.narrativepipeline.NarrativePipeline\
    --batch 2 \
=======
CUDA_VISIBLE_DEVICES=0  python -m modules.narrativepipeline.NarrativePipeline\
    --batch 128 \
>>>>>>> 4cf4692c
    --num_proc 8 \
    --n_epochs 60 \
    --lr 5e-4 \
    --w_decay 1e-2 \
    # --is_debug True<|MERGE_RESOLUTION|>--- conflicted
+++ resolved
@@ -6,13 +6,8 @@
 # python -m modules.data_reading.data_reading --num_proc 4
 
 # echo "2. Start training"
-<<<<<<< HEAD
-python -m modules.narrativepipeline.NarrativePipeline\
-    --batch 2 \
-=======
 CUDA_VISIBLE_DEVICES=0  python -m modules.narrativepipeline.NarrativePipeline\
     --batch 128 \
->>>>>>> 4cf4692c
     --num_proc 8 \
     --n_epochs 60 \
     --lr 5e-4 \
