--- conflicted
+++ resolved
@@ -255,7 +255,6 @@
             pair    = [CLS] + question_[0] + [SEP] + paragraph_[0] + [SEP]
             mask    = [1]   + question_[1] + [1]   + paragraph_[1] + [1]
 
-<<<<<<< HEAD
             queue.put({
                 'src'   : pair,
                 'mask'  : mask,
@@ -265,32 +264,12 @@
 
 def conv():
     for split in ['train', 'test', 'valid']:
-=======
-            list_src.append(pair)
-            list_mask.append(mask)
-            list_trg.append(trg)
-
-
-    document['src']         = list_src
-    document['attn_mask']   = list_mask
-    document['trg']         = list_trg
-
-
-    return document
-
-## NOTE: Under development
-def get_data_for_training():
-    ## NOTE: Under development
-    # for split in ['train', 'test', 'valid']:
-    for split in ['test']:
->>>>>>> ba3ad5a1
         paths   = glob.glob(f"./backup/processed_data/{split}/data_*.pkl", recursive=True)
 
         dataset = load_dataset('pandas', data_files=paths)
 
         if len(paths) > 0:
             paths.sort()
-<<<<<<< HEAD
             for shard, path in enumerate(paths):
                 logging.info(f"= Process file {path}")
                 ### Load shard from path
@@ -310,19 +289,4 @@
                     os.makedirs(os.path.dirname(path_saveFile))
                 except FileExistsError:
                     pass
-                dataset.to_csv(path_saveFile)
-=======
-
-            for shard, path in enumerate(paths[:2]):
-                logging.info(f"= Process dataset: {path}")
-
-                dataset = load_dataset('pandas', data_files=path)['train']
-
-                dataset = dataset.map(create_tensors, num_proc=args.num_proc, remove_columns=dataset.column_names)
-
-
-        path_trainingData   = PATH['data_training'].replace('[SPLIT]', split).replace('[N_SHARD]', str(shard))
-
-        logging.info(f"= Save dataset: {path}")
-        save_object(path_trainingData, pd.DataFrame(dataset), is_dataframe=True)
->>>>>>> ba3ad5a1
+                dataset.to_csv(path_saveFile)