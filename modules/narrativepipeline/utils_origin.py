'''This file contain modules for loading data and training procedure. Other component layers
are in other directories.'''
from collections import defaultdict
import glob, ast, gc, json

from torch.utils.data import Dataset
from torchtext.vocab import Vectors
import torch
from datasets import load_dataset
from tqdm import tqdm
import pandas as pd
import numpy as np
import spacy

from modules.utils import ParallelHelper
from configs import logging, args, PATH


SEQ_LEN_CONTEXT = args.seq_len_para * args.n_paras


PAD = "[PAD]"
CLS = "[CLS]"
UNK = "[UNK]"
SEP = "[SEP]"

special_toks = set([PAD, CLS, UNK, SEP])

def pad(l, max_len):
    return l + [PAD]*(max_len - len(l)), len(l)

class Vocab:
    def __init__(self, path_vocab=None) -> None:
        if path_vocab is None:
            path_vocab  =PATH['vocab_PGD']

        self.stoi   = dict()
        self.itos   = dict()

        # Add special tokens
        for ith, word in enumerate([PAD, CLS, SEP, UNK]):
            self.stoi[word] = ith
            self.itos[ith]  = word

        # COnstruct vocab from token list file
        with open(path_vocab, 'r') as vocab_file:
            for ith, word in enumerate(vocab_file.readlines()):
                word = word.replace('\n', '')
                if word != '':
                    self.stoi[word] = ith
                    self.itos[ith]  = word

    def __len__(self):
        return len(self.stoi)


class CustomDataset(Dataset):
    def __init__(self, path_csv_dir, path_vocab):
        # Search for available data file within directory
        self.file_names = glob.glob(f"{path_csv_dir}/data_*.csv")

        self.glove_embd = Vectors("glove.6B.200d.txt", cache=".vector_cache/")

        # Read vocab
        self.vocab  = Vocab(path_vocab)

        self.ques           = None
        self.ques_len       = None
        self.ans1           = None
        self.ans2           = None
        self.ans1_len       = None
        self.ans2_len       = None
        self.ans1_mask      = None
        self.ans2_mask      = None
        self.ans1_tok_idx   = None
        self.ans2_tok_idx   = None
        self.contx          = None
        self.contx_len      = None

        self.n_exchange     = 0


    def __len__(self):
        return len(self.ques)

    def __getitem__(self, idx):
        if torch.is_tensor(idx):
            idx = idx.tolist()


        return {
            'ques'          : self.ques[idx],
            'ques_len'      : self.ques_len[idx],
            'contx'         : self.contx[idx],
            'contx_len'     : self.contx_len[idx],
            'ans1'          : self.ans1[idx],
            'ans2'          : self.ans2[idx],
            'ans1_len'      : self.ans1_len[idx],
            'ans2_len'      : self.ans2_len[idx],
            'ans1_mask'     : self.ans1_mask[idx],
            'ans2_mask'     : self.ans2_mask[idx],
            'ans1_tok_idx'  : self.ans1_tok_idx[idx],
            'ans2_tok_idx'  : self.ans2_tok_idx[idx]
        }

    def f_process_file(self, entries, queue, arg):
<<<<<<< HEAD
=======
        glove_embd  = arg[0]

>>>>>>> 37f99105
        for entry in entries.itertuples():

            ###########################
            # Process question
            ###########################
            ques, ques_len  = pad(entry.question.split(' '), args.seq_len_ques)
            ques            = glove_embd.get_vecs_by_tokens(ques).numpy()


            ###########################
            # Process answers including mask token id and embedding form
            ###########################
            answers         = ast.literal_eval(entry.answers)
            ans1, ans2      = answers[0].split(' '), answers[1].split(' ')


            ans1_mask       = np.array([1]*len(ans1) +\
                                       [0]*(args.seq_len_ans - len(ans1)), dtype=np.float)
            ans2_mask       = np.array([1]*len(ans2) +\
                                       [0]*(args.seq_len_ans - len(ans2)), dtype=np.float)

            ans1, ans1_len  = pad(ans1, args.seq_len_ans)
            ans2, ans2_len  = pad(ans2, args.seq_len_ans)

            ans1_tok_idx    = np.array([self.vocab.stoi[w.lower()] if w not in special_toks else self.vocab.stoi[w]
                                        for w in ans1], dtype=np.long)
            ans2_tok_idx    = np.array([self.vocab.stoi[w.lower()] if w not in special_toks else self.vocab.stoi[w] 
                                        for w in ans2], dtype=np.long)

            ans1 = glove_embd.get_vecs_by_tokens(ans1).numpy()
            ans2 = glove_embd.get_vecs_by_tokens(ans2).numpy()


            ###########################
            # Process context
            ###########################
            En      = ast.literal_eval(entry.En)
            Hn      = ast.literal_eval(entry.Hn)

            contx = En[self.n_exchange:args.n_paras] + Hn[:self.n_exchange]

            # Process context
            contx = ' '.join(contx).split(' ')
<<<<<<< HEAD
            if len(contx) > 2000:
                print(entry.doc_id)
=======
>>>>>>> 37f99105

            # Pad context
            contx, contx_len    = pad(contx, SEQ_LEN_CONTEXT)
            # Embed context by GloVe
            contx = glove_embd.get_vecs_by_tokens(contx).numpy()

            # context: [SEQ_LEN_CONTEXT = 1600, d_embd = 200]

            queue.put({
                'ques'          : ques,
                'ques_len'      : ques_len,
                'ans1'          : ans1,
                'ans2'          : ans2,
                'ans1_len'      : ans1_len,
                'ans2_len'      : ans2_len,
                'ans1_mask'     : ans1_mask,
                'ans2_mask'     : ans2_mask,
                'ans1_tok_idx'  : ans1_tok_idx,
                'ans2_tok_idx'  : ans2_tok_idx,
                'contx'         : contx,
                'contx_len'     : contx_len
            })

    def read_shard(self, path_file):
        df  = pd.read_csv(path_file, index_col=None, header=0)


        self.ques           = []
        self.ques_len       = []
        self.ans1           = []
        self.ans2           = []
        self.ans1_len       = []
        self.ans2_len       = []
        self.ans1_mask      = []
        self.ans2_mask      = []
        self.ans1_tok_idx   = []
        self.ans2_tok_idx   = []
        self.contx          = []
        self.contx_len      = []

        gc.collect()

        ######################
        # Fill self.ques, self.ans1,  self.ans2,
        # answers' mask and index
        ######################
        entries = ParallelHelper(self.f_process_file, df, lambda dat, l, h: dat.iloc[l:h],
                                 args.num_proc, self.glove_embd).launch()
        # with Pool(args.num_proc) as pool:
        #     entries = list(tqdm(pool.imap(f_process_file, zip(df.to_dict(orient='records'), repeat(self.vocab), repeat(self.n_exchange))),
                                # desc="", total=len(df)))

        for entry in entries:
            self.ques.append(entry['ques'])
            self.ques_len.append(entry['ques_len'])
            self.ans1.append(entry['ans1'])
            self.ans2.append(entry['ans2'])
            self.ans1_len.append(entry['ans1_len'])
            self.ans2_len.append(entry['ans2_len'])
            self.ans1_mask.append(entry['ans1_mask'])
            self.ans2_mask.append(entry['ans2_mask'])
            self.ans1_tok_idx.append(entry['ans1_tok_idx'])
            self.ans2_tok_idx.append(entry['ans2_tok_idx'])
            self.contx.append(entry['contx'])
            self.contx_len.append(entry['contx_len'])

    def switch_answerability(self):
        self.n_exchange += 1



def build_vocab_PGD():
    """ Build vocab for Pointer Generator Decoder. """
    log = logging.getLogger("spacy")
    log.setLevel(logging.ERROR)

    nlp_            = spacy.load("en_core_web_sm", disable=['ner', 'parser', 'tagger'])
    nlp_.max_length  = 2500000


    word_count      = defaultdict(int)

    answer_toks     = set()


    # Read stories in train, test, valid set
    for split in ["train", "test", "validation"]:
        logging.info(f"Process split: {split}")

        path    = PATH['processed_contx'].replace("[SPLIT]", split)
        with open(path, 'r') as d_file:
            contexts    = json.load(d_file)

        # Add tokens in context to global vocab
        for context in tqdm(contexts.values(), desc="Get context"):
            for para in context:
                for tok in nlp_(para):
                    if  not tok.is_punct and\
                        not tok.is_stop and\
                        not tok.like_url:
                        word_count[tok.text] += 1

        # Add tokens in ans1 and ans2 to global vocab
        dataset = load_dataset("narrativeqa", split=split)
        for entry in tqdm(dataset, total=len(dataset), desc="Get answers"):
            for tok in entry['answers'][0]['tokens'] + entry['answers'][1]['tokens']:
                answer_toks.add(tok.lower())


    # Sort word_count dict and filter top 1000 words
    words = sorted(word_count.items(), key=lambda item: item[1], reverse=True)
    words = set(word for word, occurence in words[:1000] if occurence >= args.min_count_PGD)

    # words = set(w for w, occurence in word_count.items() if occurence >= args.min_count_PGD)

    words = words.union(answer_toks)

    # Write vocab to TXT file
    with open(PATH['vocab_PGD'], 'w+') as vocab_file:
        for word in words:
            vocab_file.write(word + '\n')<|MERGE_RESOLUTION|>--- conflicted
+++ resolved
@@ -32,7 +32,7 @@
 class Vocab:
     def __init__(self, path_vocab=None) -> None:
         if path_vocab is None:
-            path_vocab  =PATH['vocab_PGD']
+            path_vocab  = PATH['vocab_PGD']
 
         self.stoi   = dict()
         self.itos   = dict()
@@ -104,11 +104,8 @@
         }
 
     def f_process_file(self, entries, queue, arg):
-<<<<<<< HEAD
-=======
         glove_embd  = arg[0]
 
->>>>>>> 37f99105
         for entry in entries.itertuples():
 
             ###########################
@@ -152,11 +149,6 @@
 
             # Process context
             contx = ' '.join(contx).split(' ')
-<<<<<<< HEAD
-            if len(contx) > 2000:
-                print(entry.doc_id)
-=======
->>>>>>> 37f99105
 
             # Pad context
             contx, contx_len    = pad(contx, SEQ_LEN_CONTEXT)
